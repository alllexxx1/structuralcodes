<<<<<<< HEAD
"""A Python package that contains models from structural design codes"""
=======
"""A Python package that contains models from structural design codes."""
>>>>>>> 0cb077df
from . import codes, core, materials
from .codes import get_design_codes, set_design_code, set_national_annex

__version__ = ''

__all__ = [
    'set_design_code',
    'get_design_codes',
    'set_national_annex',
    'codes',
    'core',
    'materials',
]<|MERGE_RESOLUTION|>--- conflicted
+++ resolved
@@ -1,8 +1,4 @@
-<<<<<<< HEAD
-"""A Python package that contains models from structural design codes"""
-=======
 """A Python package that contains models from structural design codes."""
->>>>>>> 0cb077df
 from . import codes, core, materials
 from .codes import get_design_codes, set_design_code, set_national_annex
 
